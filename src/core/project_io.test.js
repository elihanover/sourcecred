// @flow

import deepFreeze from "deep-freeze";
import tmp from "tmp";
import path from "path";
import fs from "fs-extra";

import {
  type Project,
  encodeProjectId,
  projectToJSON,
  createProject,
} from "./project";

import {
  getProjectIds,
  setupProjectDirectory,
  directoryForProjectId,
  loadProject,
} from "./project_io";

import {makeRepoId} from "../plugins/github/repoId";

describe("core/project_io", () => {
  const foobar = deepFreeze(makeRepoId("foo", "bar"));
  const foozod = deepFreeze(makeRepoId("foo", "zod"));
  const p1: Project = deepFreeze(
    createProject({
      id: "foo/bar",
      repoIds: [foobar],
    })
  );
  // Note: the point of P2 is to use all project options.
  // So we're avoiding createProject, to not forget new options.
  const p2: Project = deepFreeze({
    id: "@foo",
    repoIds: [foobar, foozod],
    discourseServer: {serverUrl: "https://example.com"},
    identities: [{username: "foo", aliases: ["github/foo", "discourse/foo"]}],
<<<<<<< HEAD
    discord: {
      guildId: "678348980639498428",
      reactionWeights: {"sourcecred:678399364418502669": 4},
    },
=======
    initiatives: {remoteUrl: "https://example.com/initiatives"},
>>>>>>> 898282be
  });

  it("setupProjectDirectory results in a loadable project", async () => {
    const sourcecredDirectory = tmp.dirSync().name;
    await setupProjectDirectory(p1, sourcecredDirectory);
    const ps = await getProjectIds(sourcecredDirectory);
    expect(ps).toEqual([p1.id]);
    expect(await loadProject(p1.id, sourcecredDirectory)).toEqual(p1);
  });
  it("setupProjectDirectory twice results in two loadable projects", async () => {
    const sourcecredDirectory = tmp.dirSync().name;
    await setupProjectDirectory(p1, sourcecredDirectory);
    await setupProjectDirectory(p2, sourcecredDirectory);
    const ps = await getProjectIds(sourcecredDirectory);
    expect(ps).toHaveLength(2);
    expect(ps.slice().sort()).toEqual([p2.id, p1.id]);
    expect(await loadProject(p1.id, sourcecredDirectory)).toEqual(p1);
    expect(await loadProject(p2.id, sourcecredDirectory)).toEqual(p2);
  });
  it("getProjectIds returns no projects if none were setup", async () => {
    const sourcecredDirectory = tmp.dirSync().name;
    const ps = await getProjectIds(sourcecredDirectory);
    expect(ps).toHaveLength(0);
  });
  it("setupProjectDirectory returns the right directory", async () => {
    const sourcecredDirectory = tmp.dirSync().name;
    const dir = await setupProjectDirectory(p1, sourcecredDirectory);
    expect(dir).toEqual(directoryForProjectId(p1.id, sourcecredDirectory));
    const projectJsonPath = path.join(dir, "project.json");
    await fs.stat(projectJsonPath);
  });
  it("projects can be accessed using the encoded ID", async () => {
    // Necessary so that frontend consumers can locate the project via the file mirror API
    const sourcecredDirectory = tmp.dirSync().name;
    await setupProjectDirectory(p1, sourcecredDirectory);
    const projectJsonPath = path.join(
      sourcecredDirectory,
      "projects",
      encodeProjectId(p1.id),
      "project.json"
    );
    await fs.stat(projectJsonPath);
  });
  it("getProjectIds ignores non-project subdirectories", async () => {
    const sourcecredDirectory = tmp.dirSync().name;
    await setupProjectDirectory(p1, sourcecredDirectory);
    await fs.mkdirp(path.join(sourcecredDirectory, "projects", "foobar"));
    const ps = await getProjectIds(sourcecredDirectory);
    expect(ps).toEqual([p1.id]);
  });
  it("getProjectIds ignores non-project file entries", async () => {
    const sourcecredDirectory = tmp.dirSync().name;
    await setupProjectDirectory(p1, sourcecredDirectory);
    fs.writeFileSync(
      path.join(sourcecredDirectory, "projects", "foobar"),
      "1234"
    );
    const ps = await getProjectIds(sourcecredDirectory);
    expect(ps).toEqual([p1.id]);
  });
  it("loadProject throws an error on inconsistent id", async () => {
    const sourcecredDirectory = tmp.dirSync().name;
    const projectDirectory = await setupProjectDirectory(
      p1,
      sourcecredDirectory
    );
    const jsonPath = path.join(projectDirectory, "project.json");
    const badJson = projectToJSON(p2);
    fs.writeFileSync(jsonPath, JSON.stringify(badJson));
    expect.assertions(1);
    return loadProject(p1.id, sourcecredDirectory).catch((e) =>
      expect(e.message).toMatch(`project ${p2.id} saved under id ${p1.id}`)
    );
  });
  it("loadProject throws an error on bad compat", async () => {
    const sourcecredDirectory = tmp.dirSync().name;
    const projectDirectory = await setupProjectDirectory(
      p1,
      sourcecredDirectory
    );
    const jsonPath = path.join(projectDirectory, "project.json");
    const badJson = [{type: "sourcecred/project", version: "NaN"}, {}];
    fs.writeFileSync(jsonPath, JSON.stringify(badJson));
    expect.assertions(1);
    return loadProject(p1.id, sourcecredDirectory).catch((e) =>
      expect(e.message).toMatch(`tried to load unsupported version`)
    );
  });
  it("loadProject fails when no project ever saved", async () => {
    const sourcecredDirectory = tmp.dirSync().name;
    return loadProject(p1.id, sourcecredDirectory).catch((e) =>
      expect(e).toMatch(`project ${p1.id} not loaded`)
    );
  });
  it("loadProject fails when a different project was saved", async () => {
    const sourcecredDirectory = tmp.dirSync().name;
    await setupProjectDirectory(p2, sourcecredDirectory);
    return loadProject(p1.id, sourcecredDirectory).catch((e) =>
      expect(e).toMatch(`project ${p1.id} not loaded`)
    );
  });
});<|MERGE_RESOLUTION|>--- conflicted
+++ resolved
@@ -37,14 +37,11 @@
     repoIds: [foobar, foozod],
     discourseServer: {serverUrl: "https://example.com"},
     identities: [{username: "foo", aliases: ["github/foo", "discourse/foo"]}],
-<<<<<<< HEAD
     discord: {
       guildId: "678348980639498428",
       reactionWeights: {"sourcecred:678399364418502669": 4},
     },
-=======
     initiatives: {remoteUrl: "https://example.com/initiatives"},
->>>>>>> 898282be
   });
 
   it("setupProjectDirectory results in a loadable project", async () => {
